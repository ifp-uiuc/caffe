--- conflicted
+++ resolved
@@ -5,13 +5,13 @@
 namespace caffe {
 
 #ifndef CPU_ONLY
-template <typename Dtype>
-void nesterov_update_gpu(int N, Dtype* g, Dtype* h, Dtype momentum,
-    Dtype local_rate);
+template<typename Dtype>
+void nesterov_update_gpu(device* dev, int_tp N, Dtype* g, Dtype* h,
+                         Dtype momentum, Dtype local_rate);
 #endif
 
 template <typename Dtype>
-void NesterovSolver<Dtype>::ComputeUpdateValue(uint_tp param_id, Dtype rate) {
+void NesterovSolver<Dtype>::ComputeUpdateValue(int param_id, Dtype rate) {
   CHECK(Caffe::root_solver());
   const vector<Blob<Dtype>*>& net_params = this->net_->learnable_params();
   const vector<float>& net_params_lr = this->net_->params_lr();
@@ -42,67 +42,10 @@
     }
     case Caffe::GPU: {
 #ifndef CPU_ONLY
-<<<<<<< HEAD
-      if (this->device_->backend() == BACKEND_CUDA) {
-#ifdef USE_CUDA
-        // save history momentum for stepping back
-        caffe_copy(net_params[param_id]->count(),
-                   this->history_[param_id]->gpu_data(),
-                   this->update_[param_id]->mutable_gpu_data());
-
-        // update history
-        caffe_gpu_axpby(net_params[param_id]->count(), local_rate,
-                        net_params[param_id]->gpu_diff(), momentum,
-                        this->history_[param_id]->mutable_gpu_data());
-
-        // compute update: step back then over step
-        caffe_gpu_axpby(net_params[param_id]->count(), Dtype(1) + momentum,
-                        this->history_[param_id]->gpu_data(), -momentum,
-                        this->update_[param_id]->mutable_gpu_data());
-
-        // copy
-        caffe_copy(net_params[param_id]->count(),
-                   this->update_[param_id]->gpu_data(),
-                   net_params[param_id]->mutable_gpu_diff());
-#endif  // USE_CUDA
-      } else {
-#ifdef USE_GREENTEA
-        viennacl::ocl::context &ctx = viennacl::ocl::get_context(
-            this->device_->id());
-
-        // save history momentum for stepping back
-        greentea_copy<Dtype>(
-            net_params[param_id]->count(),
-            (cl_mem) (this->history_[param_id]->gpu_data()), 0,
-            (cl_mem) (this->update_[param_id]->mutable_gpu_data()), 0, &ctx);
-
-        // update history
-        greentea_gpu_axpby<Dtype>(
-            this->device_->id(), net_params[param_id]->count(),
-            local_rate, (cl_mem) (net_params[param_id]->gpu_diff()), 0,
-            momentum, (cl_mem) (this->history_[param_id]->mutable_gpu_data()),
-            0);
-
-        // compute update: step back then over step
-        greentea_gpu_axpby<Dtype>(
-            this->device_->id(), net_params[param_id]->count(),
-            Dtype(1) + momentum,
-            (cl_mem) (this->history_[param_id]->gpu_data()), 0, -momentum,
-            (cl_mem) (this->update_[param_id]->mutable_gpu_data()), 0);
-
-        // copy
-        greentea_copy<Dtype>(
-            net_params[param_id]->count(),
-            (cl_mem) (this->update_[param_id]->gpu_data()), 0,
-            (cl_mem) (net_params[param_id]->mutable_gpu_diff()), 0, &ctx);
-#endif  // USE_GREENTEA
-      }
-=======
-    nesterov_update_gpu(net_params[param_id]->count(),
+    nesterov_update_gpu(this->device_, net_params[param_id]->count(),
         net_params[param_id]->mutable_gpu_diff(),
         this->history_[param_id]->mutable_gpu_data(),
         momentum, local_rate);
->>>>>>> b23e9b1b
 #else
       NO_GPU;
 #endif
